--- conflicted
+++ resolved
@@ -86,11 +86,7 @@
         if not course_info:
             app.logger.error('course:{} not found'.format(course_id))
             raise COURSE_NOT_FOUND
-<<<<<<< HEAD
-        origin_record = AICourseBuyRecord.query.filter(AICourseBuyRecord.user_id==user_id,AICourseBuyRecord.course_id==course_id,AICourseBuyRecord.status != BUY_STATUS_SUCCESS).first()
-=======
         origin_record = AICourseBuyRecord.query.filter(AICourseBuyRecord.user_id==user_id,AICourseBuyRecord.course_id==course_id).order_by(AICourseBuyRecord.id.asc()).first()
->>>>>>> 84a7a51c
         if origin_record:
             return AICourseBuyRecordDTO(origin_record.record_id,origin_record.user_id,origin_record.course_id,origin_record.price,origin_record.status,origin_record.discount_value)
         buy_record = AICourseBuyRecord()
