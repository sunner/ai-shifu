import base64
from cgi import FieldStorage
from io import BytesIO
import random
import string
from flask import Flask
from flask_sqlalchemy import SQLAlchemy



from ...service.common.dtos import UserInfo, UserToken
from ...api.aliyun import send_sms_code_ali
from ...common.swagger import register_schema_to_swagger
from ...service.common.models import CHECK_CODE_ERROR, CHECK_CODE_EXPIRED, SMS_CHECK_ERROR, SMS_SEND_EXPIRED,FILE_UPLOAD_ERROR,FILE_TYPE_NOT_SUPPORT,FILE_SIZE_EXCEED
from ...service.common.dtos import USE_STATE_VALUES, USER_STATE_REGISTERED, USER_STATE_UNTEGISTERED
from ...dao import db,redis_client as redis
from ...api.sendcloud import send_email
import uuid
from .models import User, UserConversion
import hashlib
from ..common import USER_NOT_FOUND,USER_PASSWORD_ERROR,USER_ALREADY_EXISTS,USER_TOKEN_EXPIRED,USER_NOT_LOGIN,OLD_PASSWORD_ERROR,RESET_PWD_CODE_EXPIRED,RESET_PWD_CODE_ERROR
import jwt
import time
from captcha.image import ImageCaptcha 
from flaskr.common.config import get_config
import oss2


endpoint = "oss-cn-beijing.aliyuncs.com"

ALI_API_ID= get_config("ALIBABA_CLOUD_ACCESS_KEY_ID")
ALI_API_SECRET=get_config("ALIBABA_CLOUD_ACCESS_KEY_SECRET")
base = "https://avtar.agiclass.cn"
auth = oss2.Auth(ALI_API_ID, ALI_API_SECRET)
bucket = oss2.Bucket(auth, endpoint, 'pillow-avtar')

FIX_CHECK_CODE = "0615"

def create_new_user(app:Flask, username: str, name: str, raw_password: str, email: str, mobile: str)->UserToken:
    with app.app_context():
        user = User.query.filter((User.username == username) | (User.email == email) | (User.mobile == mobile)).first()
        if user:
            raise USER_ALREADY_EXISTS
        user_id = str(uuid.uuid4()).replace('-', '')
        password_hash = hashlib.md5((user_id + raw_password).encode()).hexdigest()
        new_user = User(user_id=user_id, username=username, name=name, password_hash=password_hash, email=email, mobile=mobile,default_model=app.config["OPENAI_DEFAULT_MODEL"])
        db.session.add(new_user)
        db.session.commit()
        token = generate_token(app,user_id=user_id)
        return UserToken(UserInfo(user_id=user_id, username=username, name=name, email=email, mobile=mobile,model=new_user.default_model,user_state= new_user.user_state),token=token)

def generate_temp_user(app:Flask,temp_id:str,user_source = 'web')->UserToken:
    with app.app_context():
        convert_user = UserConversion.query.filter(UserConversion.conversion_id==temp_id,UserConversion.conversion_source == user_source).first()
        if not convert_user:
            user_id = str(uuid.uuid4()).replace('-', '')
            new_convert_user = UserConversion(user_id=user_id,conversion_uuid=temp_id, conversion_id=temp_id, conversion_source=user_source, conversion_status=0)
            new_user = User(user_id=user_id,user_state=USER_STATE_UNTEGISTERED)
            db.session.add(new_convert_user)
            db.session.add(new_user)
            db.session.commit()
            token = generate_token(app,user_id=user_id)
            return UserToken(UserInfo(user_id=user_id, username="", name="", email="", mobile="",model=new_user.default_model,user_state=new_user.user_state),token=token)
        else:
            user = User.query.filter_by(user_id=convert_user.user_id).first()
            token = generate_token(app,user_id=user.user_id)
            return UserToken(UserInfo(user_id=user.user_id, username=user.username, name=user.name, email=user.email, mobile=user.mobile,model=user.default_model,user_state=user.user_state),token=token)     



def generate_token(app:Flask, user_id: str) -> str:
    with app.app_context():
        token = jwt.encode({'user_id': user_id,"time_stamp": time.time()}, app.config['SECRET_KEY'], algorithm='HS256')
        redis.set(app.config["REDIS_KEY_PRRFIX_USER"] + user_id, token,ex=app.config['TOKEN_EXPIRE_TIME'])
        return token

def verify_user(app:Flask, login: str, raw_password: str) ->UserToken:
    with app.app_context():
        user = User.query.filter((User.username == login) | (User.email == login) | (User.mobile == login)).first()
        if user:
            password_hash = hashlib.md5((user.user_id + raw_password).encode()).hexdigest()
            if password_hash == user.password_hash:
                token = generate_token(app,user_id=user.user_id)  
                return UserToken(UserInfo(user_id=user.user_id, username=user.username, name=user.name, email=user.email, mobile=user.mobile,model=user.default_model,user_state=user.user_state),token=token)
            else:
                raise USER_PASSWORD_ERROR
        else:
            raise USER_NOT_FOUND
def validate_user(app:Flask, token: str) -> UserInfo:
    with app.app_context():
        if(token == None):
            raise USER_NOT_LOGIN
        try:
            app.logger.info("token:"+token)
            app.logger.info("env:"+app.config.get('ENVERIMENT','prod'))
            if app.config.get('ENVERIMENT','prod') == 'dev':
                user_id = token
                user = User.query.filter_by(user_id=user_id).first()
                if user:
                    return UserInfo(user_id=user.user_id, username=user.username, name=user.name, email=user.email, mobile=user.mobile,model=user.default_model, user_state=user.user_state)
            else:
                user_id = jwt.decode(token, app.config['SECRET_KEY'], algorithms=['HS256'])['user_id']

            app.logger.info("user_id:"+user_id) 
            redis_token = redis.get(app.config["REDIS_KEY_PRRFIX_USER"] + user_id);
            if(redis_token == None):
                app.logger.info("redis_token is None")
                raise USER_TOKEN_EXPIRED 
            app.logger.info("redis_token_key:"+str(app.config["REDIS_KEY_PRRFIX_USER"] + user_id))
            set_token = str(redis.get(app.config["REDIS_KEY_PRRFIX_USER"] + user_id),encoding="utf-8")

            if set_token == token:
                user = User.query.filter_by(user_id=user_id).first()
                if user:
                    return UserInfo(user_id=user.user_id, username=user.username, name=user.name, email=user.email, mobile=user.mobile,model=user.default_model, user_state=user.user_state)
                else:
                    raise USER_TOKEN_EXPIRED
            else:
                raise USER_TOKEN_EXPIRED 
        except (jwt.exceptions.ExpiredSignatureError):
            raise USER_TOKEN_EXPIRED
        except (jwt.exceptions.DecodeError):
            raise USER_NOT_FOUND

def update_user_info(app:Flask,user:UserInfo,name,email=None,mobile=None)->UserInfo:
    with app.app_context():
        if user:
            dbuser = User.query.filter_by(user_id=user.user_id).first()
            dbuser.name = name
            if(email != None):
                dbuser.email = email
            if(mobile != None):
                dbuser.mobile = mobile
            db.session.commit()
            return UserInfo(user_id=user.user_id, username=user.username, name=user.name, email=user.email, mobile=user.mobile,model=dbuser.default_model,user_state=dbuser.user_state)
        else:
            raise USER_NOT_FOUND

def change_user_passwd(app:Flask,user:UserInfo,oldpwd,newpwd)->UserInfo:
    with app.app_context():
        if user:
            user = User.query.filter_by(user_id=user.user_id).first()
            password_hash = hashlib.md5((user.user_id + oldpwd).encode()).hexdigest()
            if password_hash == user.password_hash:
                user.password_hash = hashlib.md5((user.user_id + newpwd).encode()).hexdigest()
                db.session.commit()
                return UserInfo(user_id=user.user_id, username=user.username, name=user.name, email=user.email, mobile=user.mobile,model=user.default_model,user_state=user.user_state)
            else:
                raise OLD_PASSWORD_ERROR
        else:
            raise USER_NOT_FOUND
def get_user_info(app:Flask,user_id:str)->UserInfo:
    with app.app_context():
        user = User.query.filter_by(user_id=user_id).first()
        if user:
            return UserInfo(user_id=user.user_id, username=user.username, name=user.name, email=user.email, mobile=user.mobile,model=user.default_model,user_state=user.user_state)
        else:
            raise USER_NOT_FOUND


def require_reset_pwd_code(app:Flask,login:str):
    with app.app_context():
        user = User.query.filter((User.username == login) | (User.email == login) | (User.mobile == login)).first()
        if user:
            code = random.randint(0,9999) 
            redis.set(app.config["REDIS_KEY_PRRFIX_RESET_PWD"] + user.user_id, code,ex=app.config['RESET_PWD_CODE_EXPIRE_TIME'])
            send_email(app,'小卡AI助理',user.email,user.email,"重置密码","您的重置密码验证码为："+str(code))
            return True
        else:
            raise USER_NOT_FOUND
        
def reset_pwd(app:Flask,login:str,code:int,newpwd:str):
    with app.app_context():
        user = User.query.filter((User.username == login) | (User.email == login) | (User.mobile == login)).first()
        if user:
            redis_code = redis.get(app.config["REDIS_KEY_PRRFIX_RESET_PWD"] + user.user_id);
            if(redis_code == None):
                raise RESET_PWD_CODE_EXPIRED 
            set_code = int(str(redis_code,encoding="utf-8"))
            app.logger.info("code:"+str(code)+" set_code:"+str(set_code))
            if str(set_code) == str(code):
                app.logger.info("code:"+str(code)+" set_code:"+str(set_code))
                user.password_hash = hashlib.md5((user.user_id + newpwd).encode()).hexdigest()
                db.session.commit()
                app.logger.info("update password")
                return True
            else:
                raise RESET_PWD_CODE_ERROR 
        else:
            raise USER_NOT_FOUND 
    

# 生成图片验证码
def generation_img_chk(app:Flask,mobile:str)->str:
    with app.app_context():
        image_captcha = ImageCaptcha()
        characters = string.ascii_uppercase + string.digits
        # Generate a random string of length 4
        random_string = ''.join(random.choices(characters, k=4))
        captcha_image = image_captcha.generate_image(random_string)
        # Save the image to a BytesIO object
        buffered = BytesIO()
        captcha_image.save(buffered, format="PNG")
        app.logger.info("mobile:"+mobile+" random_string:"+random_string)
        # Encode the image to base64
        img_base64 = 'data:image/png;base64,'+base64.b64encode(buffered.getvalue()).decode('utf-8')
        redis.set(app.config["REDIS_KEY_PRRFIX_CAPTCHA"] + mobile, random_string,ex=app.config['CAPTCHA_CODE_EXPIRE_TIME'])
        return {
            "img":img_base64,
            "expire_in":app.config['CAPTCHA_CODE_EXPIRE_TIME']
        }

# 发送短信验证码
def send_sms_code(app:Flask,phone:str,chekcode:str):
    with app.app_context():
        check_save = redis.get(app.config["REDIS_KEY_PRRFIX_CAPTCHA"] + phone)
        if check_save == None:
            raise CHECK_CODE_EXPIRED
        check_save_str = str(check_save,encoding="utf-8") 
        app.logger.info("check_save_str:"+check_save_str+" chekcode:"+chekcode)
        if chekcode.lower() != check_save_str.lower():
            raise CHECK_CODE_ERROR
        else:
            characters =  string.digits
            # Generate a random string of length 4
            random_string = ''.join(random.choices(characters, k=4))
            # 发送短信验证码
            redis.set(app.config["REDIS_KEY_PRRFIX_PHONE_CODE"] + phone, random_string,ex=app.config['PHONE_CODE_EXPIRE_TIME'])
            send_sms_code_ali(app,phone,random_string)
            return {
                "expire_in":app.config['PHONE_CODE_EXPIRE_TIME']
            } 

# 发送短信验证码
def send_sms_code_without_check(app:Flask,user_id:str,phone:str)->str:
<<<<<<< HEAD
    with app.app_context():
        user = User.query.filter(User.user_id==user_id).first()
        user.mobile = phone
        characters =  string.digits
        random_string = ''.join(random.choices(characters, k=4))
        # 发送短信验证码
        redis.set(app.config["REDIS_KEY_PRRFIX_PHONE"]+user_id,phone,ex=app.config.get("PHONE_EXPIRE_TIME",60*30))
        redis.set(app.config["REDIS_KEY_PRRFIX_PHONE_CODE"] + phone, random_string,ex=app.config['PHONE_CODE_EXPIRE_TIME'])
        send_sms_code_ali(app,phone,random_string)
        db.session.flush()
        return {
            "expire_in":app.config['PHONE_CODE_EXPIRE_TIME'],
            "phone":phone
        } 
=======
    user = User.query.filter(User.user_id==user_id).first()
    user.mobile = phone
    characters =  string.digits
    random_string = ''.join(random.choices(characters, k=4))
    # 发送短信验证码
    redis.set(app.config["REDIS_KEY_PRRFIX_PHONE"]+user_id,phone,ex=app.config.get("PHONE_EXPIRE_TIME",60*30))
    redis.set(app.config["REDIS_KEY_PRRFIX_PHONE_CODE"] + phone, random_string,ex=app.config['PHONE_CODE_EXPIRE_TIME'])
    send_sms_code_ali(app,phone,random_string)
    db.session.flush()
    return {
        "expire_in":app.config['PHONE_CODE_EXPIRE_TIME'],
        "phone":phone
    } 
>>>>>>> 84a7a51c
def get_sms_code_info(app:Flask,user_id:str,resend:bool):
    with app.app_context():
        phone = redis.get(app.config["REDIS_KEY_PRRFIX_PHONE"]+user_id)
        if phone == None:
            user = User.query.filter(User.user_id == user_id).first()
            phone = user.mobile 
        else:
            phone = str(phone,encoding="utf-8")
        ttl = redis.ttl(app.config["REDIS_KEY_PRRFIX_PHONE_CODE"] + phone)
        if ttl < 0 :
            ttl = 0
        return {
            "expire_in":ttl,
            "phone":phone
        }
        

def verify_sms_code_without_phone(app:Flask,user_id:str,checkcode)->UserToken:
    with app.app_context():
        phone = redis.get(app.config["REDIS_KEY_PRRFIX_PHONE"]+user_id)
        if phone == None:
            app.logger.info("cache user_id:"+user_id + " phone is None")
            user = User.query.filter(User.user_id == user_id).order_by(User.id.asc()).first()
            phone = user.mobile
        else:
            phone = str(phone,encoding="utf-8")
            user = User.query.filter(User.mobile == phone).order_by(User.id.asc()).first()
            if user:
                user_id = user.user_id
        return verify_sms_code(app,user_id,phone,checkcode)
# 验证短信验证码
def verify_sms_code(app:Flask,user_id,phone:str,chekcode:str)->UserToken:
<<<<<<< HEAD
    with app.app_context():
        app.logger.info("phone:"+phone+" chekcode:"+chekcode)
        check_save = redis.get(app.config["REDIS_KEY_PRRFIX_PHONE_CODE"] + phone)
        if check_save == None:
            raise SMS_SEND_EXPIRED
        check_save_str = str(check_save,encoding="utf-8") 
        if chekcode != check_save_str and chekcode != FIX_CHECK_CODE:
            raise SMS_CHECK_ERROR
        else:
            user_info = User.query.filter(User.mobile==phone).order_by(User.id.asc()).first()
            if not user_info:
                user_info = User.query.filter(User.user_id==user_id).order_by(User.id.asc()).first()

            if user_info is None:
                user_id = str(uuid.uuid4()).replace('-', '')
                user_info = User(user_id=user_id, username="", name="", email="", mobile=phone)
                user_info.user_state = USER_STATE_REGISTERED
                user_info.mobile = phone
                db.session.add(user_info)
            user_id = user_info.user_id
            token = generate_token(app,user_id=user_id)
            db.session.flush()
            return UserToken(UserInfo(user_id=user_info.user_id, username=user_info.username, name=user_info.name, email=user_info.email, mobile=user_info.mobile,model=user_info.default_model,user_state=user_info.user_state),token)

def get_content_type(filename):
    extension = filename.rsplit('.', 1)[1].lower()
    if extension in ['jpg', 'jpeg']:
        return 'image/jpeg'
    elif extension == 'png':
        return 'image/png'
    elif extension == 'gif':
        return 'image/gif'
    raise FILE_TYPE_NOT_SUPPORT

def upload_user_avatar(app:Flask,user_id:str,avatar)->str:
    with app.app_context():
=======
    app.logger.info("phone:"+phone+" chekcode:"+chekcode)
    check_save = redis.get(app.config["REDIS_KEY_PRRFIX_PHONE_CODE"] + phone)
    if check_save == None:
        raise SMS_SEND_EXPIRED
    check_save_str = str(check_save,encoding="utf-8") 
    if chekcode != check_save_str and chekcode != FIX_CHECK_CODE:
        raise SMS_CHECK_ERROR
    else:
        user_info = User.query.filter(User.mobile==phone).order_by(User.id.asc()).first()
        if not user_info:
            user_info = User.query.filter(User.user_id==user_id).order_by(User.id.asc()).first()

        if user_info is None:
            user_id = str(uuid.uuid4()).replace('-', '')
            user_info = User(user_id=user_id, username="", name="", email="", mobile=phone)
            user_info.user_state = USER_STATE_REGISTERED
            user_info.mobile = phone
            db.session.add(user_info)
        user_id = user_info.user_id
        token = generate_token(app,user_id=user_id)
        db.session.flush()
        return UserToken(UserInfo(user_id=user_info.user_id, username=user_info.username, name=user_info.name, email=user_info.email, mobile=user_info.mobile,model=user_info.default_model,user_state=user_info.user_state),token)

def get_content_type(filename):
    extension = filename.rsplit('.', 1)[1].lower()
    if extension in ['jpg', 'jpeg']:
        return 'image/jpeg'
    elif extension == 'png':
        return 'image/png'
    elif extension == 'gif':
        return 'image/gif'
    raise FILE_TYPE_NOT_SUPPORT

def upload_user_avatar(app:Flask,user_id:str,avatar)->str:
    with app.app_context():
>>>>>>> 84a7a51c
        user = User.query.filter(User.user_id==user_id).first()
        if user:
            # 上传头像
            file_id = str(uuid.uuid4()).replace('-', '')
            # 得到原有的头像文件名
            old_avatar = user.user_avatar
            # 得到原有的头像文件名
            if old_avatar:
                old_file_id = old_avatar.split('/')[-1]
                bucket.delete_object(old_file_id)    
            app.logger.info("filename:"+avatar.filename+" file_size:"+str(avatar.content_length) )
            bucket.put_object(file_id, avatar,headers={'Content-Type': get_content_type(avatar.filename)})
            url =  base + '/' + file_id
            user.user_avatar = url
            db.session.commit()
            return url<|MERGE_RESOLUTION|>--- conflicted
+++ resolved
@@ -233,22 +233,6 @@
 
 # 发送短信验证码
 def send_sms_code_without_check(app:Flask,user_id:str,phone:str)->str:
-<<<<<<< HEAD
-    with app.app_context():
-        user = User.query.filter(User.user_id==user_id).first()
-        user.mobile = phone
-        characters =  string.digits
-        random_string = ''.join(random.choices(characters, k=4))
-        # 发送短信验证码
-        redis.set(app.config["REDIS_KEY_PRRFIX_PHONE"]+user_id,phone,ex=app.config.get("PHONE_EXPIRE_TIME",60*30))
-        redis.set(app.config["REDIS_KEY_PRRFIX_PHONE_CODE"] + phone, random_string,ex=app.config['PHONE_CODE_EXPIRE_TIME'])
-        send_sms_code_ali(app,phone,random_string)
-        db.session.flush()
-        return {
-            "expire_in":app.config['PHONE_CODE_EXPIRE_TIME'],
-            "phone":phone
-        } 
-=======
     user = User.query.filter(User.user_id==user_id).first()
     user.mobile = phone
     characters =  string.digits
@@ -262,7 +246,6 @@
         "expire_in":app.config['PHONE_CODE_EXPIRE_TIME'],
         "phone":phone
     } 
->>>>>>> 84a7a51c
 def get_sms_code_info(app:Flask,user_id:str,resend:bool):
     with app.app_context():
         phone = redis.get(app.config["REDIS_KEY_PRRFIX_PHONE"]+user_id)
@@ -295,44 +278,6 @@
         return verify_sms_code(app,user_id,phone,checkcode)
 # 验证短信验证码
 def verify_sms_code(app:Flask,user_id,phone:str,chekcode:str)->UserToken:
-<<<<<<< HEAD
-    with app.app_context():
-        app.logger.info("phone:"+phone+" chekcode:"+chekcode)
-        check_save = redis.get(app.config["REDIS_KEY_PRRFIX_PHONE_CODE"] + phone)
-        if check_save == None:
-            raise SMS_SEND_EXPIRED
-        check_save_str = str(check_save,encoding="utf-8") 
-        if chekcode != check_save_str and chekcode != FIX_CHECK_CODE:
-            raise SMS_CHECK_ERROR
-        else:
-            user_info = User.query.filter(User.mobile==phone).order_by(User.id.asc()).first()
-            if not user_info:
-                user_info = User.query.filter(User.user_id==user_id).order_by(User.id.asc()).first()
-
-            if user_info is None:
-                user_id = str(uuid.uuid4()).replace('-', '')
-                user_info = User(user_id=user_id, username="", name="", email="", mobile=phone)
-                user_info.user_state = USER_STATE_REGISTERED
-                user_info.mobile = phone
-                db.session.add(user_info)
-            user_id = user_info.user_id
-            token = generate_token(app,user_id=user_id)
-            db.session.flush()
-            return UserToken(UserInfo(user_id=user_info.user_id, username=user_info.username, name=user_info.name, email=user_info.email, mobile=user_info.mobile,model=user_info.default_model,user_state=user_info.user_state),token)
-
-def get_content_type(filename):
-    extension = filename.rsplit('.', 1)[1].lower()
-    if extension in ['jpg', 'jpeg']:
-        return 'image/jpeg'
-    elif extension == 'png':
-        return 'image/png'
-    elif extension == 'gif':
-        return 'image/gif'
-    raise FILE_TYPE_NOT_SUPPORT
-
-def upload_user_avatar(app:Flask,user_id:str,avatar)->str:
-    with app.app_context():
-=======
     app.logger.info("phone:"+phone+" chekcode:"+chekcode)
     check_save = redis.get(app.config["REDIS_KEY_PRRFIX_PHONE_CODE"] + phone)
     if check_save == None:
@@ -368,7 +313,6 @@
 
 def upload_user_avatar(app:Flask,user_id:str,avatar)->str:
     with app.app_context():
->>>>>>> 84a7a51c
         user = User.query.filter(User.user_id==user_id).first()
         if user:
             # 上传头像
