import logging
import requests
import sqlite3

import streamlit

from init import cfg


LESSON_TYPE_TRIAL = 401
LESSON_TYPE_NORMAL = 402
LESSON_TYPE_EXTEND = 403
LESSON_TYPE_BRANCH = 404
LESSON_TYPE_BRANCH_HIDDEN = 405
LESSON_TYPES = {
    "试用课": LESSON_TYPE_TRIAL,
    "正式课": LESSON_TYPE_NORMAL,
    # "延展课": LESSON_TYPE_EXTEND,
    # "分支课": LESSON_TYPE_BRANCH,
    "隐藏分支课": LESSON_TYPE_BRANCH_HIDDEN
}


class Chapter:
    def __init__(self, id, name, lesson_id, lark_table_id, lark_view_id, rank, chapter_type=None):
        self.id = id
        self.name = name
        self.lesson_id = lesson_id
        self.lark_table_id = lark_table_id
        self.lark_view_id = lark_view_id
        self.rank = rank
        self.chapter_type = chapter_type

    def __repr__(self):
        return f'{self.name}  ({self.lark_table_id})'


<<<<<<< HEAD
def load_chapters_from_api(doc_id=cfg.LARK_APP_TOKEN, base_url=cfg.API_URL) -> tuple[list[Chapter], str]:
=======
def load_chapters_from_api(doc_id=cfg.LARK_APP_TOKEN, base_url=cfg.API_URL) -> list[Chapter]:
>>>>>>> 6cd39d22
    url = f'{base_url}/lesson/get_chatper_info'
    params = {
        'doc_id': doc_id
    }

    response = requests.get(url, params=params)
    logging.debug(f'load_chapters_from_api: {url}, {params}')
    logging.info(f'load_chapters_from_api: {response.json()}')

    chapters = []
    coures_id = None
    if response.status_code == 200:
        data = response.json()
        print(data)
        coures_id = data['data']['course_id']
        for item in data['data']['lesson_list']:
            print(item)
            chapters.append(Chapter(
                id=item['lesson_no'],
                name=item['lesson_name'],
                lesson_id=item['lesson_id'],
                lark_table_id=item['feishu_id'],
                lark_view_id=cfg.DEF_LARK_VIEW_ID,
                rank=int(item['lesson_no']),
                chapter_type=item['lesson_type']
            ))

    else:
        print(f"Failed to retrieve data: {response.status_code}")

    return chapters, coures_id


def update_chapter_from_api(table_id, view_id, title, index, lesson_type, base_url=cfg.API_URL):
    url = f'{base_url}/lesson/update_lesson'
    params = {
        'doc_id': cfg.LARK_APP_TOKEN,
        'table_id': table_id,
        'view_id': view_id,
        'title': title,
        'index': index,
        'lesson_type': lesson_type,
    }

    response = requests.get(url, params=params)
    logging.debug(f'update_chapter_from_api: {url}, {params}')
    logging.info(f'update_chapter_from_api: {response.json()}')

    if response.status_code == 200:
        print(response.json())
        streamlit.toast(f"《{title}》更新成功", icon="🎉")
    else:
        print(f"Failed to update data: {response.status_code}")
        streamlit.toast(f"《{title}》更新失败，错误码: {response.status_code}", icon="🚨")


def delete_chapter_from_api(table_id, course_id, lesson_no, base_url=cfg.API_URL):
    url = f'{base_url}/lesson/delete_lesson'
    params = {
        # 'doc_id': cfg.LARK_APP_TOKEN,
        # 'table_id': table_id,
        'course_id': course_id,
        'lesson_no': lesson_no
    }

    response = requests.get(url, params=params)
    logging.debug(f'delete_chapter_from_api: {url}, {params}')
    logging.info(f'delete_chapter_from_api: {response.json()}')

    if response.status_code == 200:
        print(response.json())
        streamlit.toast("删除成功", icon="🎉")
    else:
        print(f"Failed to delete data: {response.status_code}")
        streamlit.toast(f"删除失败，错误码: {response.status_code}", icon="🚨")





if __name__ == '__main__':

    # 从API获取章节信息
    chapters = load_chapters_from_api(doc_id='IjfsbaLaQah0Wts1VaDcq0ePnGe', base_url=cfg.API_URL_TEST)
    print(chapters)
    print(len(chapters))
    print(chapters[0], chapters[0].lesson_id)

    # 从本地数据库获取
    # chapters = load_chapters_from_sqlite()
    #
    # for chapter in chapters:
    #     print(chapter.id, chapter.name, chapter.lark_table_id, chapter.lark_view_id, chapter.rank)
    #
    # chapters_df = DataFrame([chapter.__dict__ for chapter in chapters])
    # print(chapters_df)


    # # 测试新增章节
    # update_chapter_from_api(
    #     table_id='tblkkj1WaozcngwQ',
    #     title='测试新增分支章节（index不连续）',
    #     index='20',
    #     lesson_type=405
    # )

    # # 测试新增正式章节
    # update_chapter_from_api(
    #     table_id='tbldoFfQAPZjFvzg',
    #     title='测试新增正式章节（index不连续）',
    #     index='23',
    #     lesson_type=402
    # )

    # 测试删除章节
    # delete_chapter_from_api('tblkkj1WaozcngwQ')
    # delete_chapter_from_api('tblQhi1ZutfUhW2T')
<|MERGE_RESOLUTION|>--- conflicted
+++ resolved
@@ -17,12 +17,14 @@
     "正式课": LESSON_TYPE_NORMAL,
     # "延展课": LESSON_TYPE_EXTEND,
     # "分支课": LESSON_TYPE_BRANCH,
-    "隐藏分支课": LESSON_TYPE_BRANCH_HIDDEN
+    "隐藏分支课": LESSON_TYPE_BRANCH_HIDDEN,
 }
 
 
 class Chapter:
-    def __init__(self, id, name, lesson_id, lark_table_id, lark_view_id, rank, chapter_type=None):
+    def __init__(
+        self, id, name, lesson_id, lark_table_id, lark_view_id, rank, chapter_type=None
+    ):
         self.id = id
         self.name = name
         self.lesson_id = lesson_id
@@ -32,40 +34,38 @@
         self.chapter_type = chapter_type
 
     def __repr__(self):
-        return f'{self.name}  ({self.lark_table_id})'
+        return f"{self.name}  ({self.lark_table_id})"
 
 
-<<<<<<< HEAD
-def load_chapters_from_api(doc_id=cfg.LARK_APP_TOKEN, base_url=cfg.API_URL) -> tuple[list[Chapter], str]:
-=======
-def load_chapters_from_api(doc_id=cfg.LARK_APP_TOKEN, base_url=cfg.API_URL) -> list[Chapter]:
->>>>>>> 6cd39d22
-    url = f'{base_url}/lesson/get_chatper_info'
-    params = {
-        'doc_id': doc_id
-    }
+def load_chapters_from_api(
+    doc_id=cfg.LARK_APP_TOKEN, base_url=cfg.API_URL
+) -> tuple[list[Chapter], str]:
+    url = f"{base_url}/lesson/get_chatper_info"
+    params = {"doc_id": doc_id}
 
     response = requests.get(url, params=params)
-    logging.debug(f'load_chapters_from_api: {url}, {params}')
-    logging.info(f'load_chapters_from_api: {response.json()}')
+    logging.debug(f"load_chapters_from_api: {url}, {params}")
+    logging.info(f"load_chapters_from_api: {response.json()}")
 
     chapters = []
     coures_id = None
     if response.status_code == 200:
         data = response.json()
         print(data)
-        coures_id = data['data']['course_id']
-        for item in data['data']['lesson_list']:
+        coures_id = data["data"]["course_id"]
+        for item in data["data"]["lesson_list"]:
             print(item)
-            chapters.append(Chapter(
-                id=item['lesson_no'],
-                name=item['lesson_name'],
-                lesson_id=item['lesson_id'],
-                lark_table_id=item['feishu_id'],
-                lark_view_id=cfg.DEF_LARK_VIEW_ID,
-                rank=int(item['lesson_no']),
-                chapter_type=item['lesson_type']
-            ))
+            chapters.append(
+                Chapter(
+                    id=item["lesson_no"],
+                    name=item["lesson_name"],
+                    lesson_id=item["lesson_id"],
+                    lark_table_id=item["feishu_id"],
+                    lark_view_id=cfg.DEF_LARK_VIEW_ID,
+                    rank=int(item["lesson_no"]),
+                    chapter_type=item["lesson_type"],
+                )
+            )
 
     else:
         print(f"Failed to retrieve data: {response.status_code}")
@@ -73,20 +73,22 @@
     return chapters, coures_id
 
 
-def update_chapter_from_api(table_id, view_id, title, index, lesson_type, base_url=cfg.API_URL):
-    url = f'{base_url}/lesson/update_lesson'
+def update_chapter_from_api(
+    table_id, view_id, title, index, lesson_type, base_url=cfg.API_URL
+):
+    url = f"{base_url}/lesson/update_lesson"
     params = {
-        'doc_id': cfg.LARK_APP_TOKEN,
-        'table_id': table_id,
-        'view_id': view_id,
-        'title': title,
-        'index': index,
-        'lesson_type': lesson_type,
+        "doc_id": cfg.LARK_APP_TOKEN,
+        "table_id": table_id,
+        "view_id": view_id,
+        "title": title,
+        "index": index,
+        "lesson_type": lesson_type,
     }
 
     response = requests.get(url, params=params)
-    logging.debug(f'update_chapter_from_api: {url}, {params}')
-    logging.info(f'update_chapter_from_api: {response.json()}')
+    logging.debug(f"update_chapter_from_api: {url}, {params}")
+    logging.info(f"update_chapter_from_api: {response.json()}")
 
     if response.status_code == 200:
         print(response.json())
@@ -97,17 +99,17 @@
 
 
 def delete_chapter_from_api(table_id, course_id, lesson_no, base_url=cfg.API_URL):
-    url = f'{base_url}/lesson/delete_lesson'
+    url = f"{base_url}/lesson/delete_lesson"
     params = {
         # 'doc_id': cfg.LARK_APP_TOKEN,
         # 'table_id': table_id,
-        'course_id': course_id,
-        'lesson_no': lesson_no
+        "course_id": course_id,
+        "lesson_no": lesson_no,
     }
 
     response = requests.get(url, params=params)
-    logging.debug(f'delete_chapter_from_api: {url}, {params}')
-    logging.info(f'delete_chapter_from_api: {response.json()}')
+    logging.debug(f"delete_chapter_from_api: {url}, {params}")
+    logging.info(f"delete_chapter_from_api: {response.json()}")
 
     if response.status_code == 200:
         print(response.json())
@@ -117,13 +119,12 @@
         streamlit.toast(f"删除失败，错误码: {response.status_code}", icon="🚨")
 
 
-
-
-
-if __name__ == '__main__':
+if __name__ == "__main__":
 
     # 从API获取章节信息
-    chapters = load_chapters_from_api(doc_id='IjfsbaLaQah0Wts1VaDcq0ePnGe', base_url=cfg.API_URL_TEST)
+    chapters = load_chapters_from_api(
+        doc_id="IjfsbaLaQah0Wts1VaDcq0ePnGe", base_url=cfg.API_URL_TEST
+    )
     print(chapters)
     print(len(chapters))
     print(chapters[0], chapters[0].lesson_id)
@@ -136,7 +137,6 @@
     #
     # chapters_df = DataFrame([chapter.__dict__ for chapter in chapters])
     # print(chapters_df)
-
 
     # # 测试新增章节
     # update_chapter_from_api(
@@ -156,4 +156,4 @@
 
     # 测试删除章节
     # delete_chapter_from_api('tblkkj1WaozcngwQ')
-    # delete_chapter_from_api('tblQhi1ZutfUhW2T')
+    # delete_chapter_from_api('tblQhi1ZutfUhW2T')